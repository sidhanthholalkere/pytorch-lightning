--- conflicted
+++ resolved
@@ -151,20 +151,12 @@
                 'test_dic': {'val_loss_a': loss_val}
             })
             return output
-<<<<<<< HEAD
-        if batch_i % 4 == 0:
-            output = OrderedDict({
-                f'val_loss{dataloader_i}' : loss_val,
-                f'val_acc{dataloader_i}' : val_acc,
-            })
-=======
         if batch_i % 5 == 0:
             output = OrderedDict({
                 f'val_loss_{dataloader_i}': loss_val,
                 f'val_acc_{dataloader_i}': val_acc,
             })
             return output
->>>>>>> f2a02881
 
     def validation_end(self, outputs):
         """
@@ -239,11 +231,7 @@
 
     @data_loader
     def val_dataloader(self):
-<<<<<<< HEAD
-        return [self.__dataloader(train=False) for i in range(2)]
-=======
         return [self.__dataloader(train=False), self.__dataloader(train=False)]
->>>>>>> f2a02881
 
     @data_loader
     def test_dataloader(self):
