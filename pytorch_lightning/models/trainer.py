"""
The trainer handles all the logic for running a val loop, training loop, distributing, etc.. .
"""

import os
import re
import warnings

import numpy as np
import tqdm
import torch
from torch.utils.data.distributed import DistributedSampler
import torch.multiprocessing as mp
import torch.distributed as dist
from torch.optim.optimizer import Optimizer

from pytorch_lightning.root_module.root_module import LightningModule
from pytorch_lightning.root_module.memory import get_gpu_memory_map
from pytorch_lightning.root_module.model_saving import TrainerIO
from pytorch_lightning.pt_overrides.override_data_parallel import (
    LightningDistributedDataParallel, LightningDataParallel)
from pytorch_lightning.utilities.debugging import MisconfigurationException

try:
    from apex import amp
    APEX_AVAILABLE = True
except ImportError:
    APEX_AVAILABLE = False


def reduce_distributed_output(output, nb_gpus):
    if nb_gpus <= 1:
        return output

    # when using DP, we get one output per gpu
    # average outputs and return
    if type(output) is torch.Tensor:
        return output.mean()

    for k, v in output.items():
        # recurse on nested dics
        if isinstance(output[k], dict):
            output[k] = reduce_distributed_output(output[k], nb_gpus)

        # reduce only metrics that have the same nb of gpus
        elif output[k].size(0) == nb_gpus:
            reduced = torch.mean(output[k])
            output[k] = reduced
    return output


class Trainer(TrainerIO):

    def __init__(self,
                 experiment=None,
                 early_stop_callback=None,
                 checkpoint_callback=None,
                 gradient_clip=0,
                 cluster=None,
                 process_position=0,
                 current_gpu_name=0,
                 nb_gpu_nodes=1,
                 gpus=None,
                 progress_bar=True,
                 overfit_pct=0.0,
                 track_grad_norm=-1,
                 check_val_every_n_epoch=1,
                 fast_dev_run=False,
                 accumulate_grad_batches=1,
                 max_nb_epochs=1000,
                 min_nb_epochs=1,
                 train_percent_check=1.0,
                 val_percent_check=1.0,
                 test_percent_check=1.0,
                 val_check_interval=0.95,
                 log_save_interval=100,
                 add_log_row_interval=10,
                 distributed_backend='dp',
                 use_amp=False,
                 print_nan_grads=False,
                 print_weights_summary=True,
                 amp_level='O2',
                 nb_sanity_val_steps=5):
        """

        :param experiment: Test-tube experiment
        :param early_stop_callback: from pytorch_lightning import EarlyStopping
        :param checkpoint_callback: from pytorch_lightning import Checkpoint
        :param gradient_clip:
        :param cluster:
        :param process_position:
        :param current_gpu_name:
        :param nb_gpu_nodes:
        :param gpus:
        :param progress_bar:
        :param overfit_pct:
        :param track_grad_norm:
        :param check_val_every_n_epoch:
        :param fast_dev_run:
        :param accumulate_grad_batches:
        :param max_nb_epochs:
        :param min_nb_epochs:
        :param train_percent_check:
        :param val_percent_check:
        :param test_percent_check:
        :param val_check_interval:
        :param log_save_interval:
        :param add_log_row_interval:
        :param distributed_backend:
            'do' to use DistributedParallel, 'dp' to use DistributedDataParallel, 'n' to use none
        :param use_amp:
        :param print_nan_grads:
        :param print_weights_summary:
        :param amp_level:
        :param nb_sanity_val_steps:
        """
        # Transfer params
        self.nb_gpu_nodes = nb_gpu_nodes
        self.gradient_clip = gradient_clip
        self.check_val_every_n_epoch = check_val_every_n_epoch
        self.enable_early_stop = early_stop_callback is not None
        self.track_grad_norm = track_grad_norm
        self.fast_dev_run = fast_dev_run
        self.on_gpu = gpus is not None and torch.cuda.is_available()
        self.progress_bar = progress_bar
        self.experiment = experiment
        self.exp_save_path = None
        if self.experiment is not None:
            self.exp_save_path = experiment.get_data_path(experiment.name, experiment.version)
        self.cluster = cluster
        self.process_position = process_position
        self.current_gpu_name = current_gpu_name
        self.print_weights_summary = print_weights_summary
        self.checkpoint_callback = checkpoint_callback

        if self.checkpoint_callback is not None:
            self.checkpoint_callback.save_function = self.save_checkpoint

        self.early_stop = early_stop_callback
        self.model = None
        self.max_nb_epochs = max_nb_epochs
        self.accumulate_grad_batches = accumulate_grad_batches
        self.early_stop_callback = early_stop_callback
        self.min_nb_epochs = min_nb_epochs
        self.nb_sanity_val_steps = nb_sanity_val_steps
        self.lr_schedulers = []
        self.amp_level = amp_level
        self.print_nan_grads = print_nan_grads
        self.data_parallel_device_ids = None
        self.world_size = 1
        self.node_rank = 0
        self.use_ddp = False
        self.use_dp = False
        self.single_gpu = False

        # training bookeeping
        self.total_batch_nb = 0
        self.running_loss = []
        self.avg_loss = 0
        self.batch_nb = 0
        self.tqdm_metrics = {}
        self.nb_val_batches = None
        self.nb_tng_batches = None
        self.nb_test_batches = None

        # gpus come in as a string.
        # if gpus = -1 then use all available devices
        # otherwise, split the string using commas
        if gpus is not None:
            if type(gpus) is list:
                self.data_parallel_device_ids = gpus
            elif type(gpus) is str:
                if gpus == '-1':
                    self.data_parallel_device_ids = list(range(0, torch.cuda.device_count()))
                else:
                    self.data_parallel_device_ids = [int(x.strip()) for x in gpus.split(',')]
            else:
                raise Exception('gpus has to be a string or list of ids')

            # set the correct cuda visible devices (using pci order)
            os.environ["CUDA_DEVICE_ORDER"] = "PCI_BUS_ID"
            os.environ["CUDA_VISIBLE_DEVICES"] = ','.join([str(x) for x in
                                                           self.data_parallel_device_ids])
            print('VISIBLE GPUS: %r' % os.environ["CUDA_VISIBLE_DEVICES"])

        # make DP and DDP mutually exclusive
        # single GPU will also use DP with devices=[0]
        requested_gpus = self.data_parallel_device_ids is not None
        if requested_gpus and len(self.data_parallel_device_ids) > 0:
            self.use_dp = distributed_backend == 'dp'
            self.use_ddp = distributed_backend == 'ddp'

            # use ddp automatically if nb_gpu_nodes > 1
            if nb_gpu_nodes > 1 and self.use_dp:  # pragma: no cover
                self.use_ddp = True
                self.use_dp = False
                w = 'DataParallel does not support nb_gpu_nodes > 1. ' \
                    'Switching to DistributedDataParallel for you. ' \
                    'To silence this warning set distributed_backend=ddp'
                warnings.warn(w)

        # remove dp and ddp when requesting single gpu
        if self.data_parallel_device_ids is not None and len(self.data_parallel_device_ids) == 1:
            self.use_ddp = False
            self.use_dp = False
            self.single_gpu = True

        # extract SLURM flag vars
        # whenever we have the correct number of tasks, we let slurm manage processes
        # otherwise we launch the required number of processes
        if self.use_ddp:
            self.nb_requested_gpus = len(self.data_parallel_device_ids) * self.nb_gpu_nodes
            self.nb_slurm_tasks = 0
            try:
                self.nb_slurm_tasks = int(os.environ['SLURM_NTASKS'])
                self.is_slurm_managing_tasks = self.nb_slurm_tasks == self.nb_requested_gpus
            except Exception:
                # likely not on slurm, so set the slurm managed flag to false
                self.is_slurm_managing_tasks = False

        # process info
        self.proc_rank = 0

        # training state
        self.optimizers = None
        self.prog_bar = None
        self.global_step = 0
        self.current_epoch = 0
        self.total_batches = 0

        # logging
        self.log_save_interval = log_save_interval
        self.val_check_interval = val_check_interval
        self.add_log_row_interval = add_log_row_interval

        # dataloaders
        self.tng_dataloader = None
        self.test_dataloader = None
        self.val_dataloader = None

        # how much of the data to use
        self.__determine_data_use_amount(train_percent_check, val_percent_check,
                                         test_percent_check, overfit_pct)
        print('gpu available: {}, used: {}'.format(torch.cuda.is_available(), self.on_gpu))

        # 16 bit mixed precision training using apex
        self.use_amp = use_amp and APEX_AVAILABLE
        if self.use_amp:
            print('using 16bit precision')

        if use_amp and not APEX_AVAILABLE:  # pragma: no cover
            msg = """
            You set use_amp=True but do not have apex installed.
            Install apex first using this guide and rerun with use_amp=True:
            https://github.com/NVIDIA/apex#linux

            this run will NOT use 16 bit precision
            """
            raise ModuleNotFoundError(msg)

    def restore_state_if_existing_checkpoint(self):
        # restore trainer state and model if there is a weight for this experiment
        last_epoch = -1
        last_ckpt_name = None

        # do nothing if there's not dir or callback
        no_ckpt_callback = self.checkpoint_callback is None
        if no_ckpt_callback or not os.path.exists(self.checkpoint_callback.filepath):
            return

        # find last epoch
        checkpoints = os.listdir(self.checkpoint_callback.filepath)
        for name in checkpoints:
            # ignore hpc ckpts
            if 'hpc_' in name:
                continue

            if '.ckpt' in name:
                epoch = name.split('epoch_')[1]
                epoch = int(re.sub('[^0-9]', '', epoch))

                if epoch > last_epoch:
                    last_epoch = epoch
                    last_ckpt_name = name

        # restore last checkpoint
        if last_ckpt_name is not None:
            last_ckpt_path = os.path.join(self.checkpoint_callback.filepath, last_ckpt_name)
            self.restore(last_ckpt_path, self.on_gpu)
            print(f'model and trainer restored from checkpoint: {last_ckpt_path}')

    @property
    def data_parallel(self):
        return self.use_dp or self.use_ddp

    def __determine_data_use_amount(self, train_percent_check, val_percent_check,
                                    test_percent_check, overfit_pct):
        """
        Use less data for debugging purposes
        """
        self.train_percent_check = train_percent_check
        self.val_percent_check = val_percent_check
        self.test_percent_check = test_percent_check
        if overfit_pct > 0:
            self.train_percent_check = overfit_pct
            self.val_percent_check = overfit_pct
            self.test_percent_check = overfit_pct

    def __get_model(self):
        return self.model.module if self.data_parallel else self.model

    def __is_function_implemented(self, f_name):
        model = self.__get_model()
        f_op = getattr(model, f_name, None)
        return callable(f_op)

    def __is_overriden(self, f_name):
        model = self.__get_model()
        super_object = super(model.__class__, model)

        # when code pointers are different, it was overriden
        is_overriden = getattr(model, f_name).__code__ is not getattr(super_object, f_name).__code__
        return is_overriden

    @property
    def __tng_tqdm_dic(self):
        tqdm_dic = {
            'loss': '{0:.3f}'.format(self.avg_loss),
            'epoch': '{}'.format(self.current_epoch),
            'batch_nb': '{}'.format(self.batch_nb),
        }

        if self.experiment is not None:
            tqdm_dic['v_nb'] = self.experiment.version

        tqdm_dic.update(self.tqdm_metrics)

        if self.on_gpu:
            tqdm_dic['gpu'] = '{}'.format(self.current_gpu_name)

        return tqdm_dic

    @property
    def tng_tqdm_dic(self):
        """
        Read-only for tqdm metrics
        :return:
        """
        return self.__tng_tqdm_dic

    def __layout_bookeeping(self):

        # determine number of training batches
        self.nb_tng_batches = len(self.tng_dataloader)
        self.nb_tng_batches = int(self.nb_tng_batches * self.train_percent_check)

        # determine number of validation batches
<<<<<<< HEAD
        self.nb_val_batches = sum(len(dataloader) for dataloader in self.val_dataloader)
=======
        # val datasets could be none, 1 or 2+
        self.nb_val_batches = 0
        if self.val_dataloader is not None:
            self.nb_val_batches = sum(len(dataloader) for dataloader in self.val_dataloader)

>>>>>>> f2a02881
        self.nb_val_batches = int(self.nb_val_batches * self.val_percent_check)
        self.nb_val_batches = max(1, self.nb_val_batches)

        # determine number of test batches
        self.nb_test_batches = len(self.test_dataloader) if self.test_dataloader is not None else 0
        self.nb_test_batches = int(self.nb_test_batches * self.test_percent_check)

        # determine when to check validation
        self.val_check_batch = int(self.nb_tng_batches * self.val_check_interval)
        self.val_check_batch = max(1, self.val_check_batch)

    def __add_tqdm_metrics(self, metrics):
        for k, v in metrics.items():
            if type(v) is torch.Tensor:
                v = v.item()

            self.tqdm_metrics[k] = v

<<<<<<< HEAD
=======
    def __validation_forward(self, model, data_batch, batch_i, dataloader_i):
        # make dataloader_i arg in validation_step optional
        args = [data_batch, batch_i]
        if len(self.val_dataloader) > 1:
            args.append(dataloader_i)

        if self.use_ddp:
            output = model(*args)
        elif self.use_dp:
            output = model(*args)
        elif self.single_gpu:
            # put inputs on gpu manually
            gpu_id = self.data_parallel_device_ids[0]
            data_batch = self.transfer_batch_to_gpu(data_batch, gpu_id)
            args[0] = data_batch

            # do non dp, ddp step
            output = model.validation_step(*args)

        else:
            # CPU
            output = model.validation_step(*args)

        return output

>>>>>>> f2a02881
    def validate(self, model, dataloader, max_batches, dataloader_i):
        """
        Run validation code
        :param model: PT model
        :param dataloader: PT dataloader
        :param max_batches: Scalar
        :return:
        """

        # enable eval mode
        model.zero_grad()
        model.eval()

        # disable gradients to save memory
        torch.set_grad_enabled(False)

        # bookkeeping
        outputs = []

        # run training
        for batch_i, data_batch in enumerate(dataloader):

            if data_batch is None:  # pragma: no cover
                continue

            # stop short when on fast dev run
            if max_batches is not None and batch_i >= max_batches:
                break

            # -----------------
            # RUN VALIDATION STEP
            # -----------------
<<<<<<< HEAD
            if self.use_ddp:
                output = model(data_batch, batch_i)
            elif self.use_dp:
                output = model(data_batch, batch_i)
            elif self.single_gpu:
                # put inputs on gpu manually
                gpu_id = self.data_parallel_device_ids[0]
                for i, x in enumerate(data_batch):
                    if isinstance(x, torch.Tensor):
                        data_batch[i] = x.cuda(gpu_id)

                # do non dp, ddp step
                output = model.validation_step(data_batch, batch_i, dataloader_i)

            else:
                output = model.validation_step(data_batch, batch_i, dataloader_i)
=======
            output = self.__validation_forward(model, data_batch, batch_i, dataloader_i)
>>>>>>> f2a02881

            # track outputs for collation
            outputs.append(output)

            # batch done
            if self.progress_bar and self.prog_bar is not None:
                self.prog_bar.update(1)

        # give model a chance to do something with the outputs (and method defined)
        val_results = {}
        if self.__is_overriden('validation_end'):
            if self.data_parallel:
                val_results = model.module.validation_end(outputs)
            else:
                val_results = model.validation_end(outputs)

        # enable train mode again
        model.train()

        # enable gradients to save memory
        torch.set_grad_enabled(True)

        return val_results

    def get_dataloaders(self, model):
        """
        Dataloaders are provided by the model
        :param model:
        :return:
        """
        self.tng_dataloader = model.tng_dataloader

        self.test_dataloader = model.test_dataloader
        self.val_dataloader = model.val_dataloader if isinstance(model.val_dataloader, list) else [model.val_dataloader]

        # handle returning an actual dataloader instead of a list of loaders
        have_val_loaders = self.val_dataloader is not None
        if have_val_loaders and not isinstance(self.val_dataloader, list):
            self.val_dataloader = [self.val_dataloader]

        if self.use_ddp and not isinstance(self.tng_dataloader.sampler, DistributedSampler):
            msg = """
You're using multiple gpus and multiple nodes without using a DistributedSampler
to assign a subset of your data to each process. To silence this warning, pass a
DistributedSampler to your DataLoader.

ie: this:
dataset = myDataset()
dataloader = Dataloader(dataset)

becomes:
dataset = myDataset()
dist_sampler = torch.utils.data.distributed.DistributedSampler(dataset)
dataloader = Dataloader(dataset, sampler=dist_sampler)

If you want each process to load the full dataset, ignore this warning.
"""
            warnings.warn(msg)

<<<<<<< HEAD
        if self.use_ddp and not all(isinstance(dataloader, DistributedSampler) for dataloader in self.val_dataloader):
=======
        if self.use_ddp and\
                not all(isinstance(dataloader, DistributedSampler)
                        for dataloader in self.val_dataloader):
>>>>>>> f2a02881
            msg = """
You're val_dataloader(s) are not all DistributedSamplers.
You're using multiple gpus and multiple nodes without using a DistributedSampler
to assign a subset of your data to each process. To silence this warning, pass a
DistributedSampler to your DataLoader.

ie: this:
dataset = myDataset()
dataloader = Dataloader(dataset)

becomes:
dataset = myDataset()
dist_sampler = torch.utils.data.distributed.DistributedSampler(dataset)
dataloader = Dataloader(dataset, sampler=dist_sampler)

If you want each process to load the full dataset, ignore this warning.
"""
            warnings.warn(msg)

    # -----------------------------
    # MODEL TRAINING
    # -----------------------------
    def fit(self, model):

        # when using multi-node or DDP within a node start each module in a separate process
        if self.use_ddp:
            # must copy only the meta of the exp so it survives pickle/unpickle
            #  when going to new process
            if self.experiment is not None:
                self.experiment = self.experiment.get_meta_copy()

            if self.is_slurm_managing_tasks:
                task = int(os.environ['SLURM_LOCALID'])
                self.ddp_train(task, model)
            else:
                nb_gpus = self.nb_requested_gpus
                nb_tasks = self.nb_slurm_tasks
                msg = f"""
                You requested {nb_gpus}s GPUs but launched {nb_tasks}s slurm tasks.
                We will launch {nb_gpus}s processes for you.
                We recommend you let slurm manage the processes by setting:
                --ntasks-per-node={nb_gpus}s
                If you're not using SLURM, ignore this message!
                """
                warnings.warn(msg)
                mp.spawn(self.ddp_train, nprocs=len(self.data_parallel_device_ids), args=(model, ))

        # 1 gpu or dp option triggers training using DP module
        # easier to avoid NCCL issues
        elif self.use_dp:
            self.__dp_train(model)

        elif self.single_gpu:
            self.__single_gpu_train(model)

        # ON CPU
        else:
            # run through amp wrapper
            if self.use_amp:
                raise MisconfigurationException('amp + cpu is not supported.'
                                                ' Please use a GPU option')

            # CHOOSE OPTIMIZER
            # allow for lr schedulers as well
            self.optimizers, self.lr_schedulers = self.init_optimizers(model.configure_optimizers())

            self.__run_pretrain_routine(model)

        # return 1 when finished
        # used for testing or when we need to know that training succeeded
        return 1

    def init_optimizers(self, optimizers):

        # single optimizer
        if isinstance(optimizers, Optimizer):
            return [optimizers], []

        # two lists
        elif len(optimizers) == 2 and isinstance(optimizers[0], list):
            optimizers, lr_schedulers = optimizers
            return optimizers, lr_schedulers

        # single list or tuple
        elif isinstance(optimizers, list) or isinstance(optimizers, tuple):
            return optimizers, []

    def __single_gpu_train(self, model):
        # CHOOSE OPTIMIZER
        # allow for lr schedulers as well
        self.optimizers, self.lr_schedulers = self.init_optimizers(model.configure_optimizers())

        model.cuda(self.data_parallel_device_ids[0])

        if self.use_amp:
            # An example
            model, optimizers = amp.initialize(
                model, self.optimizers, opt_level=self.amp_level,
            )
            self.optimizers = optimizers

        self.__run_pretrain_routine(model)

    def __dp_train(self, model):

        # CHOOSE OPTIMIZER
        # allow for lr schedulers as well
        self.optimizers, self.lr_schedulers = self.init_optimizers(model.configure_optimizers())

        model.cuda(self.data_parallel_device_ids[0])

        # check for this bug (amp + dp + !01 doesn't work)
        # https://github.com/NVIDIA/apex/issues/227
        if self.use_dp and self.use_amp:
            m = f"""
            Amp level {self.amp_level} with DataParallel is not supported.
            See this note from NVIDIA for more info: https://github.com/NVIDIA/apex/issues/227.
            We recommend you switch to ddp if you want to use amp
            """
            raise MisconfigurationException(m)

        model = LightningDataParallel(model, device_ids=self.data_parallel_device_ids)

        self.__run_pretrain_routine(model)

    def ddp_train(self, gpu_nb, model):
        """
        Entry point into a DP thread
        :param gpu_nb:
        :param model:
        :param cluster_obj:
        :return:
        """
        # node rank using relative slurm id
        # otherwise default to node rank 0
        try:
            node_id = os.environ['SLURM_NODEID']
            self.node_rank = int(node_id)
        except Exception:
            self.node_rank = 0

        # recover original exp before went into process
        # init in write mode only on proc 0
        if self.experiment is not None:
            self.experiment.debug = self.proc_rank > 0
            self.experiment = self.experiment.get_non_ddp_exp()

        # show progbar only on prog_rank 0
        self.prog_bar = self.prog_bar and self.node_rank == 0 and gpu_nb == 0

        # determine which process we are and world size
        self.proc_rank = self.node_rank * len(self.data_parallel_device_ids) + gpu_nb
        self.world_size = self.nb_gpu_nodes * len(self.data_parallel_device_ids)

        # let the exp know the rank to avoid overwriting logs
        if self.experiment is not None:
            self.experiment.rank = self.proc_rank

        # set up server using proc 0's ip address
        # try to init for 20 times at max in case ports are taken
        # where to store ip_table
        self.__init_tcp_connection()

        # CHOOSE OPTIMIZER
        # allow for lr schedulers as well
        self.optimizers, self.lr_schedulers = self.init_optimizers(model.configure_optimizers())

        # MODEL
        # copy model to each gpu
        torch.cuda.set_device(gpu_nb)
        model.cuda(gpu_nb)

        # AMP
        # run through amp wrapper before going to distributed DP
        if self.use_amp:
            # An example
            model, optimizers = amp.initialize(
                model, self.optimizers, opt_level=self.amp_level,
            )
            self.optimizers = optimizers

        model = LightningDistributedDataParallel(model, device_ids=[gpu_nb],
                                                 find_unused_parameters=True)

        # continue training routine
        self.__run_pretrain_routine(model)

    def __init_tcp_connection(self):
        """
        Connect all procs in the world using the env:// init
        Use the first node as the root address
        :param port:
        :param tries:
        :return:
        """
        # sets the appropriate port
        try:
            port = os.environ['MASTER_PORT']
        except Exception:
            port = 12910
            os.environ['MASTER_PORT'] = str(port)

        # figure out the root node addr
        try:
            root_node = os.environ['SLURM_NODELIST'].split(' ')[0]
        except Exception:
            root_node = '127.0.0.2'

        root_node = self.resolve_root_node_address(root_node)
        os.environ['MASTER_ADDR'] = root_node

        dist.init_process_group("nccl", rank=self.proc_rank, world_size=self.world_size)

    def resolve_root_node_address(self, root_node):
        if '[' in root_node:
            name = root_node.split('[')[0]
            number = root_node.split(',')[0]
            if '-' in number:
                number = number.split('-')[0]

            number = re.sub('[^0-9]', '', number)
            root_node = name + number

        return root_node

    def __run_pretrain_routine(self, model):
        """
        Sanity check a few things before starting actual training
        :param model:
        :return:
        """
        ref_model = model
        if self.data_parallel:
            ref_model = model.module

        ref_model.trainer = self

        # set local properties on the model
        ref_model.on_gpu = self.on_gpu

        # transfer data loaders from model
        self.get_dataloaders(ref_model)

        # init training constants
        self.__layout_bookeeping()

        # print model summary
        if self.proc_rank == 0 and self.print_weights_summary:
            ref_model.summarize()

        # give model convenience properties
        ref_model.trainer = self

        if self.experiment is not None:
            ref_model.experiment = self.experiment

        # save exp to get started
        if self.proc_rank == 0 and self.experiment is not None:
            self.experiment.save()

        # track model now.
        # if cluster resets state, the model will update with the saved weights
        self.model = model

        # restore training and model before hpc call
        self.restore_state_if_existing_checkpoint()

        # enable cluster checkpointing
        # also restores training state
        # hpc checkpoint overrides any other checkpoints loaded before
        if self.cluster is not None:  # pragma: no cover
            self.enable_auto_hpc_walltime_manager()

        # run tiny validation (if validation defined) to make sure program won't crash during val
        ref_model.on_sanity_check_start()
<<<<<<< HEAD
        _ = [self.validate(model, dataloader, max_batches=self.nb_sanity_val_steps, dataloader_i=index) for index, dataloader in enumerate(self.val_dataloader)]
=======
        if self.val_dataloader is not None:
            for ds_i, dataloader in enumerate(self.val_dataloader):
                self.validate(model, dataloader, self.nb_sanity_val_steps, ds_i)
>>>>>>> f2a02881

        # ---------------------------
        # CORE TRAINING LOOP
        # ---------------------------
        self.__train()

    def __train(self):
        # run all epochs
        for epoch_nb in range(self.current_epoch, self.max_nb_epochs):
            # get model
            model = self.__get_model()

            # update training progress in trainer and model
            model.current_epoch = epoch_nb
            self.current_epoch = epoch_nb
            self.total_batches = self.nb_tng_batches + self.nb_val_batches
            self.batch_loss_value = 0  # accumulated grads

            # init progbar when requested
            if self.progress_bar:
                self.prog_bar = tqdm.tqdm(range(self.total_batches),
                                          position=self.process_position)

            # -----------------
            # RUN TNG EPOCH
            # -----------------
            self.run_tng_epoch()

            # update LR schedulers
            if self.lr_schedulers is not None:
                for lr_scheduler in self.lr_schedulers:
                    lr_scheduler.step()

            # early stopping
            met_min_epochs = epoch_nb > self.min_nb_epochs
            if self.enable_early_stop and met_min_epochs:
                should_stop = self.early_stop_callback.on_epoch_end(epoch=epoch_nb,
                                                                    logs=self.__tng_tqdm_dic)
                # stop training
                stop = should_stop and met_min_epochs
                if stop:
                    return

    def run_tng_epoch(self):
        # before epoch hook
        if self.__is_function_implemented('on_epoch_start'):
            model = self.__get_model()
            model.on_epoch_start()

        # run epoch
        for batch_nb, data_batch in enumerate(self.tng_dataloader):
            self.batch_nb = batch_nb
            self.global_step += 1

            model = self.__get_model()
            model.global_step = self.global_step

            # stop when the flag is changed or we've gone past the amount
            #  requested in the batches
            self.total_batch_nb += 1
            met_batch_limit = batch_nb > self.nb_tng_batches
            if met_batch_limit:
                break

            # ---------------
            # RUN TRAIN STEP
            # ---------------
            batch_result = self.__run_tng_batch(data_batch, batch_nb)
            early_stop_epoch = batch_result == -1

            # ---------------
            # RUN VAL STEP
            # ---------------
            is_val_check_batch = (batch_nb + 1) % self.val_check_batch == 0
            if self.fast_dev_run or is_val_check_batch or early_stop_epoch:
                self.__run_validation()

            # when batch should be saved
            if (batch_nb + 1) % self.log_save_interval == 0 or early_stop_epoch:
                if self.proc_rank == 0 and self.experiment is not None:
                    self.experiment.save()

            # when metrics should be logged
            if batch_nb % self.add_log_row_interval == 0 or early_stop_epoch:
                # count items in memory
                # nb_params, nb_tensors = count_mem_items()

                model = self.__get_model()
                metrics = self.__tng_tqdm_dic

                # add gpu memory
                if self.on_gpu:
                    mem_map = get_gpu_memory_map()
                    metrics.update(mem_map)

                # add norms
                if self.track_grad_norm > 0:
                    model = self.__get_model()
                    grad_norm_dic = model.grad_norm(self.track_grad_norm)
                    metrics.update(grad_norm_dic)

                if self.__is_function_implemented('on_tng_metrics'):
                    model.on_tng_metrics(metrics)

                # log metrics
                scalar_metrics = self.__metrics_to_scalars(
                    metrics, blacklist=self.__log_vals_blacklist())
                if self.proc_rank == 0 and self.experiment is not None:
                    self.experiment.log(scalar_metrics, global_step=self.global_step)
                    self.experiment.save()

            # end epoch early
            if early_stop_epoch:
                break

        # epoch end hook
        if self.__is_function_implemented('on_epoch_end'):
            model = self.__get_model()
            model.on_epoch_end()

    def __metrics_to_scalars(self, metrics, blacklist=set()):
        new_metrics = {}
        for k, v in metrics.items():
            if type(v) is torch.Tensor:
                v = v.item()

            if type(v) is dict:
                v = self.__metrics_to_scalars(v)

            if k not in blacklist:
                new_metrics[k] = float(v)

        return new_metrics

    def __log_vals_blacklist(self):
        """avoid logging some vals lightning uses to maintain state"""
        blacklist = {'batch_nb', 'v_nb', 'gpu'}
        return blacklist

    def transfer_batch_to_gpu(self, batch, gpu_id):
        # base case
        if isinstance(batch, torch.Tensor):
            return batch.cuda(gpu_id)

        # when list
        elif isinstance(batch, list):
            for i, x in enumerate(batch):
                batch[i] = self.transfer_batch_to_gpu(x, gpu_id)
            return batch

        # when dict
        elif isinstance(batch, dict):
            for k, v in batch.items():
                batch[k] = self.transfer_batch_to_gpu(v, gpu_id)

            return batch

    def __tng_forward(self, data_batch, batch_nb, opt_idx):
        """
        Handle forward for each training case (distributed, single gpu, etc...)
        :param data_batch:
        :param batch_nb:
        :return:
        """
        # ---------------
        # FORWARD
        # ---------------
        # enable not needing to add opt_idx to training_step
        args = [data_batch, batch_nb]
        if len(self.optimizers) > 1:
            args.append(opt_idx)

        if self.use_ddp:
            output = self.model(*args)
        elif self.use_dp:
            output = self.model(*args)
        elif self.single_gpu:
            gpu_id = self.data_parallel_device_ids[0]
            data_batch = self.transfer_batch_to_gpu(data_batch, gpu_id)
            args[0] = data_batch
            output = self.model.training_step(*args)

        else:
            output = self.model.training_step(*args)

        # ---------------
        # TQDM metrics
        # ---------------
        try:
            prog_output = output['prog']

            # reduce prog metrics for tqdm when using dp
            if self.use_dp:
                nb_gpus = len(self.data_parallel_device_ids)
                prog_output = reduce_distributed_output(prog_output, nb_gpus)

            model_specific_tqdm_metrics_dic = prog_output
        except Exception:
            model_specific_tqdm_metrics_dic = {}

        # ---------------
        # EXTRACT LOSS
        # ---------------
        # if output dict doesn't have the keyword loss
        # then assume the output=loss if scalar
        try:
            loss = output['loss']
        except Exception:
            if type(output) is torch.Tensor:
                loss = output

        # when using dp need to reduce the loss
        if self.use_dp:
            loss = reduce_distributed_output(loss, len(self.data_parallel_device_ids))

        return loss, model_specific_tqdm_metrics_dic

    def __clip_gradients(self):
        if self.gradient_clip > 0:
            model = self.__get_model()
            torch.nn.utils.clip_grad_norm_(model.parameters(), self.gradient_clip)

    def __print_nan_grads(self):
        if self.print_nan_grads:
            model = self.__get_model()
            for param in model.parameters():
                print(param.grad.float().sum())

    def __run_tng_batch(self, data_batch, batch_nb):
        if data_batch is None:
            return 0

        # hook
        if self.__is_function_implemented('on_batch_start'):
            model_ref = self.__get_model()
            response = model_ref.on_batch_start(data_batch)

            if response == -1:
                return -1

        if self.progress_bar:
            self.prog_bar.update(1)

        # call training_step once per optimizer
        for opt_idx, optimizer in enumerate(self.optimizers):

            # forward pass
            loss, model_specific_tqdm_metrics = self.__tng_forward(data_batch, batch_nb, opt_idx)

            # track metrics
            self.__add_tqdm_metrics(model_specific_tqdm_metrics)

            # accumulate loss
            # (if accumulate_grad_batches = 1 no effect)
            loss = loss / self.accumulate_grad_batches

            # backward pass
            if self.use_amp:
                with amp.scale_loss(loss, optimizer) as scaled_loss:
                    scaled_loss.backward()
            else:
                loss.backward()

            # insert after step hook
            if self.__is_function_implemented('on_after_backward'):
                model_ref = self.__get_model()
                model_ref.on_after_backward()

            # nan grads
            self.__print_nan_grads()

            # track total loss for logging (avoid mem leaks)
            self.batch_loss_value += loss.item()

            # gradient update with accumulated gradients
            if (self.batch_nb + 1) % self.accumulate_grad_batches == 0:
                # clip gradients
                self.__clip_gradients()

                # calls .step(), .zero_grad()
                # override function to modify this behavior
                model = self.__get_model()
                model.optimizer_step(self.current_epoch, batch_nb, optimizer, opt_idx)

                # calculate running loss for display
                self.running_loss.append(self.batch_loss_value)
                self.batch_loss_value = 0
                self.avg_loss = np.mean(self.running_loss[-100:])

                # update progbar
                if self.progress_bar:
                    # add model specific metrics
                    tqdm_metrics = self.__tng_tqdm_dic
                    self.prog_bar.set_postfix(**tqdm_metrics)

        # activate batch end hook
        if self.__is_function_implemented('on_batch_end'):
            model = self.__get_model()
            model.on_batch_end()

        return 0

    def __run_validation(self):
        # decide if can check epochs
        can_check_epoch = (self.current_epoch + 1) % self.check_val_every_n_epoch == 0
        if self.fast_dev_run:
            print('skipping to check performance bc of --fast_dev_run')
        elif not can_check_epoch:
            return

<<<<<<< HEAD
        # hook
        if self.__is_function_implemented('on_pre_performance_check'):
            model = self.__get_model()
            model.on_pre_performance_check()

        # use full val set on end of epoch
        # use a small portion otherwise
        max_batches = None if not self.fast_dev_run else 1
        validation_results = [self.validate(
            self.model,
            dataloader,
            max_batches,
            index
        ) for index, dataloader in enumerate(self.val_dataloader)]
        _ = [self.__add_tqdm_metrics(metric) for metric in validation_results]
=======
        # validate only if model has validation_step defined
        if self.__is_overriden('validation_step'):
>>>>>>> f2a02881

            # hook
            if self.__is_function_implemented('on_pre_performance_check'):
                model = self.__get_model()
                model.on_pre_performance_check()

            # use val_percent_check set on end of epoch
            # use a small portion otherwise
            max_batches = self.nb_val_batches if not self.fast_dev_run else 1
            for ds_i, dataloader in enumerate(self.val_dataloader):
                val_out_metrics = self.validate(self.model, dataloader, max_batches, ds_i)
                self.__add_tqdm_metrics(val_out_metrics)

            # hook
            if self.__is_function_implemented('on_post_performance_check'):
                model = self.__get_model()
                model.on_post_performance_check()

            if self.progress_bar:
                # add model specific metrics
                tqdm_metrics = self.__tng_tqdm_dic
                self.prog_bar.set_postfix(**tqdm_metrics)

        # model checkpointing
        if self.proc_rank == 0 and self.checkpoint_callback is not None:
            print('save callback...')
            self.checkpoint_callback.on_epoch_end(epoch=self.current_epoch,
                                                  logs=self.__tng_tqdm_dic)<|MERGE_RESOLUTION|>--- conflicted
+++ resolved
@@ -355,15 +355,11 @@
         self.nb_tng_batches = int(self.nb_tng_batches * self.train_percent_check)
 
         # determine number of validation batches
-<<<<<<< HEAD
-        self.nb_val_batches = sum(len(dataloader) for dataloader in self.val_dataloader)
-=======
         # val datasets could be none, 1 or 2+
         self.nb_val_batches = 0
         if self.val_dataloader is not None:
             self.nb_val_batches = sum(len(dataloader) for dataloader in self.val_dataloader)
 
->>>>>>> f2a02881
         self.nb_val_batches = int(self.nb_val_batches * self.val_percent_check)
         self.nb_val_batches = max(1, self.nb_val_batches)
 
@@ -382,8 +378,6 @@
 
             self.tqdm_metrics[k] = v
 
-<<<<<<< HEAD
-=======
     def __validation_forward(self, model, data_batch, batch_i, dataloader_i):
         # make dataloader_i arg in validation_step optional
         args = [data_batch, batch_i]
@@ -409,7 +403,6 @@
 
         return output
 
->>>>>>> f2a02881
     def validate(self, model, dataloader, max_batches, dataloader_i):
         """
         Run validation code
@@ -442,26 +435,7 @@
             # -----------------
             # RUN VALIDATION STEP
             # -----------------
-<<<<<<< HEAD
-            if self.use_ddp:
-                output = model(data_batch, batch_i)
-            elif self.use_dp:
-                output = model(data_batch, batch_i)
-            elif self.single_gpu:
-                # put inputs on gpu manually
-                gpu_id = self.data_parallel_device_ids[0]
-                for i, x in enumerate(data_batch):
-                    if isinstance(x, torch.Tensor):
-                        data_batch[i] = x.cuda(gpu_id)
-
-                # do non dp, ddp step
-                output = model.validation_step(data_batch, batch_i, dataloader_i)
-
-            else:
-                output = model.validation_step(data_batch, batch_i, dataloader_i)
-=======
             output = self.__validation_forward(model, data_batch, batch_i, dataloader_i)
->>>>>>> f2a02881
 
             # track outputs for collation
             outputs.append(output)
@@ -521,13 +495,9 @@
 """
             warnings.warn(msg)
 
-<<<<<<< HEAD
-        if self.use_ddp and not all(isinstance(dataloader, DistributedSampler) for dataloader in self.val_dataloader):
-=======
         if self.use_ddp and\
                 not all(isinstance(dataloader, DistributedSampler)
                         for dataloader in self.val_dataloader):
->>>>>>> f2a02881
             msg = """
 You're val_dataloader(s) are not all DistributedSamplers.
 You're using multiple gpus and multiple nodes without using a DistributedSampler
@@ -803,13 +773,9 @@
 
         # run tiny validation (if validation defined) to make sure program won't crash during val
         ref_model.on_sanity_check_start()
-<<<<<<< HEAD
-        _ = [self.validate(model, dataloader, max_batches=self.nb_sanity_val_steps, dataloader_i=index) for index, dataloader in enumerate(self.val_dataloader)]
-=======
         if self.val_dataloader is not None:
             for ds_i, dataloader in enumerate(self.val_dataloader):
                 self.validate(model, dataloader, self.nb_sanity_val_steps, ds_i)
->>>>>>> f2a02881
 
         # ---------------------------
         # CORE TRAINING LOOP
@@ -1120,26 +1086,8 @@
         elif not can_check_epoch:
             return
 
-<<<<<<< HEAD
-        # hook
-        if self.__is_function_implemented('on_pre_performance_check'):
-            model = self.__get_model()
-            model.on_pre_performance_check()
-
-        # use full val set on end of epoch
-        # use a small portion otherwise
-        max_batches = None if not self.fast_dev_run else 1
-        validation_results = [self.validate(
-            self.model,
-            dataloader,
-            max_batches,
-            index
-        ) for index, dataloader in enumerate(self.val_dataloader)]
-        _ = [self.__add_tqdm_metrics(metric) for metric in validation_results]
-=======
         # validate only if model has validation_step defined
         if self.__is_overriden('validation_step'):
->>>>>>> f2a02881
 
             # hook
             if self.__is_function_implemented('on_pre_performance_check'):
